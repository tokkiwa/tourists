[tool.poetry]
name = "tourists_api"
version = "0.1.0"
description = ""
authors = ["ryo-27 <heren1782@gmail.com>"]
readme = "README.md"

[tool.poetry.dependencies]
python = "^3.12"
flask = "^3.1.2"
python-dotenv = "^1.1.1"
dotenv = "^0.9.9"
cachetools = "5.5.2"
certifi = "2025.8.3"
charset-normalizer = "3.4.3"
google-api-core = "2.25.1"
google-api-python-client = "2.183.0"
google-auth = "2.40.3"
google-auth-httplib2 = "0.2.0"
google-auth-oauthlib = "1.2.2"
google-cloud-pubsub = "2.31.1"
googleapis-common-protos = "1.70.0"
grpc-google-iam-v1 = "0.14.2"
grpcio = "1.75.0"
grpcio-status = "1.75.0"
httplib2 = "0.31.0"
idna = "3.10"
importlib-metadata = "8.7.0"
oauthlib = "3.3.1"
opentelemetry-api = "1.37.0"
opentelemetry-sdk = "1.37.0"
opentelemetry-semantic-conventions = "0.58b0"
proto-plus = "1.26.1"
protobuf = "6.32.1"
pyasn1 = "0.6.1"
pyasn1-modules = "0.4.2"
pyparsing = "3.2.5"
requests = "2.32.5"
requests-oauthlib = "2.0.0"
rsa = "4.9.1"
typing-extensions = "4.15.0"
uritemplate = "4.2.0"
urllib3 = "2.5.0"
zipp = "3.23.0"
<<<<<<< HEAD
pydantic = "^2.11.9"
langchain = "^0.3.27"
langgraph = "^0.6.7"
langchain-openai = "^0.3.33"
=======
supabase = "^2.20.0"
pyjwt = "^2.10.1"
werkzeug = "^3.1.3"
gotrue = "^2.12.4"
pytest = "^8.4.2"
>>>>>>> 39553f7a


[tool.poetry.group.dev.dependencies]
black = "^25.9.0"
ruff = "^0.13.1"

[build-system]
requires = ["poetry-core"]
build-backend = "poetry.core.masonry.api"

[tool.black]
line-length = 88
target-version = ['py312']

[tool.ruff]
line-length = 88
target-version = "py312"

# Ruffにチェックさせたいルールセットを選択
# F: Pyflakes (エラー検出)
# E, W: pycodestyle (警告)
# I: isort (import順の整理)
select = ["F", "E", "W", "I"]

[tool.ruff.lint.isort]
known_first_party = ["tourists_api"] # アプリ名を指定

[tool.mypy]
python_version = "3.12"
warn_return_any = true
ignore_missing_imports = true<|MERGE_RESOLUTION|>--- conflicted
+++ resolved
@@ -42,18 +42,15 @@
 uritemplate = "4.2.0"
 urllib3 = "2.5.0"
 zipp = "3.23.0"
-<<<<<<< HEAD
 pydantic = "^2.11.9"
 langchain = "^0.3.27"
 langgraph = "^0.6.7"
 langchain-openai = "^0.3.33"
-=======
 supabase = "^2.20.0"
 pyjwt = "^2.10.1"
 werkzeug = "^3.1.3"
 gotrue = "^2.12.4"
 pytest = "^8.4.2"
->>>>>>> 39553f7a
 
 
 [tool.poetry.group.dev.dependencies]
